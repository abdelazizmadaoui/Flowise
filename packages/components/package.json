{
    "name": "flowise-components",
    "version": "1.2.17",
    "description": "Flowiseai Components",
    "main": "dist/src/index",
    "types": "dist/src/index.d.ts",
    "scripts": {
        "build": "tsc && gulp",
        "dev": "tsc --watch"
    },
    "keywords": [],
    "homepage": "https://flowiseai.com",
    "author": {
        "name": "Henry Heng",
        "email": "henryheng@flowiseai.com"
    },
    "license": "SEE LICENSE IN LICENSE.md",
    "dependencies": {
        "@aws-sdk/client-dynamodb": "^3.360.0",
        "@dqbd/tiktoken": "^1.0.7",
        "@getzep/zep-js": "^0.4.1",
        "@huggingface/inference": "^2.6.1",
<<<<<<< HEAD
        "@notionhq/client": "^2.2.7",
=======
        "@notionhq/client": "^2.2.8",
>>>>>>> e2d3f278
        "@opensearch-project/opensearch": "^1.2.0",
        "@pinecone-database/pinecone": "^0.0.12",
        "@qdrant/js-client-rest": "^1.2.2",
        "@supabase/supabase-js": "^2.21.0",
        "@types/js-yaml": "^4.0.5",
        "@types/jsdom": "^21.1.1",
        "axios": "^0.27.2",
        "cheerio": "^1.0.0-rc.12",
        "chromadb": "^1.4.2",
        "cohere-ai": "^6.2.0",
        "d3-dsv": "2",
        "dotenv": "^16.0.0",
        "express": "^4.17.3",
        "faiss-node": "^0.2.2",
        "form-data": "^4.0.0",
        "graphql": "^16.6.0",
        "html-to-text": "^9.0.5",
<<<<<<< HEAD
        "langchain": "^0.0.110",
=======
        "langchain": "^0.0.112",
>>>>>>> e2d3f278
        "linkifyjs": "^4.1.1",
        "mammoth": "^1.5.1",
        "moment": "^2.29.3",
        "mysql2": "^3.5.1",
        "node-fetch": "^2.6.11",
<<<<<<< HEAD
=======
        "node-html-markdown": "^1.3.0",
>>>>>>> e2d3f278
        "notion-to-md": "^3.1.1",
        "pdf-parse": "^1.1.1",
        "pdfjs-dist": "^3.7.107",
        "playwright": "^1.35.0",
        "puppeteer": "^20.7.1",
        "pyodide": ">=0.21.0-alpha.2",
        "redis": "^4.6.7",
        "replicate": "^0.12.3",
        "srt-parser-2": "^1.2.3",
        "vm2": "^3.9.19",
        "weaviate-ts-client": "^1.1.0",
        "ws": "^8.9.0"
    },
    "devDependencies": {
        "@types/gulp": "4.0.9",
        "@types/node-fetch": "2.6.2",
        "@types/ws": "^8.5.3",
        "gulp": "^4.0.2",
        "typescript": "^4.8.4"
    }
}<|MERGE_RESOLUTION|>--- conflicted
+++ resolved
@@ -20,15 +20,11 @@
         "@dqbd/tiktoken": "^1.0.7",
         "@getzep/zep-js": "^0.4.1",
         "@huggingface/inference": "^2.6.1",
-<<<<<<< HEAD
-        "@notionhq/client": "^2.2.7",
-=======
         "@notionhq/client": "^2.2.8",
->>>>>>> e2d3f278
         "@opensearch-project/opensearch": "^1.2.0",
-        "@pinecone-database/pinecone": "^0.0.12",
+        "@pinecone-database/pinecone": "^0.0.14",
         "@qdrant/js-client-rest": "^1.2.2",
-        "@supabase/supabase-js": "^2.21.0",
+        "@supabase/supabase-js": "^2.29.0",
         "@types/js-yaml": "^4.0.5",
         "@types/jsdom": "^21.1.1",
         "axios": "^0.27.2",
@@ -42,20 +38,13 @@
         "form-data": "^4.0.0",
         "graphql": "^16.6.0",
         "html-to-text": "^9.0.5",
-<<<<<<< HEAD
-        "langchain": "^0.0.110",
-=======
-        "langchain": "^0.0.112",
->>>>>>> e2d3f278
+        "langchain": "^0.0.117",
         "linkifyjs": "^4.1.1",
         "mammoth": "^1.5.1",
         "moment": "^2.29.3",
         "mysql2": "^3.5.1",
         "node-fetch": "^2.6.11",
-<<<<<<< HEAD
-=======
         "node-html-markdown": "^1.3.0",
->>>>>>> e2d3f278
         "notion-to-md": "^3.1.1",
         "pdf-parse": "^1.1.1",
         "pdfjs-dist": "^3.7.107",
